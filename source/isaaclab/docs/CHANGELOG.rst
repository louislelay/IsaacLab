--- conflicted
+++ resolved
@@ -1,9 +1,6 @@
 Changelog
 ---------
 
-<<<<<<< HEAD
-0.39.3 (2025-05-01)
-=======
 0.39.6 (2025-01-30)
 ~~~~~~~~~~~~~~~~~~~
 
@@ -30,15 +27,11 @@
 
 
 0.39.4 (2025-05-16)
->>>>>>> 6183e153
-~~~~~~~~~~~~~~~~~~~
-
-Fixed
-^^^^^
-
-<<<<<<< HEAD
-* Fixed redundant body_names assignment in rough_env_cfg.py for H1 robot.
-=======
+~~~~~~~~~~~~~~~~~~~
+
+Fixed
+^^^^^
+
 * Fixed penetration issue for negative border height in :class:`~isaaclab.terrains.terrain_generator.TerrainGeneratorCfg`.
 
 
@@ -55,7 +48,6 @@
 
 * Added :meth:`~isaaclab.utils.math.quat_box_plus`
 * Added :meth:`~isaaclab.utils.math.rigid_body_twist_transform`
->>>>>>> 6183e153
 
 
 0.39.2 (2025-05-15)
