Changelog
---------

<<<<<<< HEAD
0.10.32 (2025-05-22)
~~~~~~~~~~~~~~~~~~~~

Fixed
^^^^^

* Fixed redundant body_names assignment in rough_env_cfg.py for H1 robot.
=======
0.10.34 (2025-06-16)
~~~~~~~~~~~~~~~~~~~~

Changed
^^^^^^^

* Show available RL library configs on error message when an entry point key is not available for a given task.


0.10.33 (2025-05-15)
~~~~~~~~~~~~~~~~~~~~

Added
^^^^^

* Added ``Isaac-Assembly-Direct-v0`` environment as a direct RL env that
  implements assembly tasks to insert pegs into their corresponding sockets.


0.10.32 (2025-05-21)
~~~~~~~~~~~~~~~~~~~~

Added
^^^^^

* Added unit tests for benchmarking environments with configurable settings. Output KPI payloads
  can be pushed to a visualization dashboard to track improvements or regressions.

>>>>>>> 9655e620

0.10.31 (2025-04-02)
~~~~~~~~~~~~~~~~~~~~

Changed
^^^^^^^

* Adds an idle action parameter to the ``Isaac-PickPlace-GR1T2-Abs-v0`` environment configuration.


0.10.30 (2025-03-25)
~~~~~~~~~~~~~~~~~~~~

Fixed
^^^^^

* Fixed environment test failure for ``Isaac-Stack-Cube-Franka-IK-Rel-Blueprint-v0``.


0.10.29 (2025-03-18)
~~~~~~~~~~~~~~~~~~~~

Added
^^^^^

* Added Gymnasium spaces showcase tasks (``Isaac-Cartpole-Showcase-*-Direct-v0``, and ``Isaac-Cartpole-Camera-Showcase-*-Direct-v0``).


0.10.28 (2025-03-19)
~~~~~~~~~~~~~~~~~~~~

Changed
^^^^^^^

* Updated the ``Isaac-PickPlace-GR1T2-Abs-v0`` environment with auto termination when the object falls off the table
  and refined the success criteria to be more accurate.


0.10.27 (2025-03-13)
~~~~~~~~~~~~~~~~~~~~

Fixed
^^^^^

* Blacklisted pick_place task from being imported automatically by isaaclab_tasks. It now has to be imported
  manually by the script due to dependencies on the pinocchio import.


0.10.26 (2025-03-10)
~~~~~~~~~~~~~~~~~~~~

Added
^^^^^

* Added the ``Isaac-PickPlace-GR1T2-Abs-v0`` environment that implements a humanoid arm picking and placing a steering wheel task using the PinkIKController.


0.10.25 (2025-03-06)
~~~~~~~~~~~~~~~~~~~~

Added
^^^^^^^

* Added ``Isaac-Stack-Cube-Franka-IK-Rel-Blueprint-v0`` stacking environment with camera inputs.


0.10.24 (2025-02-13)
~~~~~~~~~~~~~~~~~~~~

Changed
^^^^^^^

* Set ``Isaac-Stack-Cube-Franka-IK-Rel-v0`` to use sim parameters from base ``StackEnvCfg``, improving simulation stability.


0.10.23 (2025-02-11)
~~~~~~~~~~~~~~~~~~~~

Fixed
^^^^^

* Fixed the inconsistent object pos observations in the ``Isaac-Stack-Cube-Franka`` environment when using parallel envs by
  subtracting out the env origin from each object pos observation.


0.10.22 (2025-01-14)
~~~~~~~~~~~~~~~~~~~~

Added
^^^^^

* Added ``Isaac-Humanoid-AMP-Dance-Direct-v0``, ``Isaac-Humanoid-AMP-Run-Direct-v0`` and ``Isaac-Humanoid-AMP-Walk-Direct-v0``
  environments as a direct RL env that implements the Humanoid AMP task.


0.10.21 (2025-01-03)
~~~~~~~~~~~~~~~~~~~~

Fixed
^^^^^

* Fixed the reset of the actions in the function overriding of the low level observations of :class:`isaaclab_tasks.manager_based.navigation.mdp.PreTrainedPolicyAction`.


0.10.20 (2024-12-17)
~~~~~~~~~~~~~~~~~~~~

Changed
^^^^^^^

* Changed the configuration of
  :class:`isaaclab.envs.mdp.actions.OperationalSpaceControllerAction`
  inside the ``Isaac-Reach-Franka-OSC-v0`` environment to enable nullspace control.


0.10.19 (2024-12-17)
~~~~~~~~~~~~~~~~~~~~

Fixed
^^^^^

* Fixed :meth:`isaaclab_tasks.manager_based.manipulation.stack.mdp.ee_frame_pos` to output
  ``ee_frame_pos`` with respect to the environment's origin.


0.10.18 (2024-12-16)
~~~~~~~~~~~~~~~~~~~~

Added
^^^^^

* Added ``Factory-Direct-v0`` environment as a direct RL env that
  implements contact-rich manipulation tasks including peg insertion,
  gear meshing, and nut threading.


0.10.17 (2024-12-16)
~~~~~~~~~~~~~~~~~~~~

Added
^^^^^

* Added ``Isaac-Reach-Franka-OSC-v0`` and ``Isaac-Reach-Franka-OSC-Play-v0``
  variations of the manager based reach environment that uses
  :class:`isaaclab.envs.mdp.actions.OperationalSpaceControllerAction`.


0.10.16 (2024-12-03)
~~~~~~~~~~~~~~~~~~~~

Added
^^^^^

* Added ``Isaac-Stack-Cube-Franka-IK-Rel-v0`` and ``Isaac-Stack-Cube-Instance-Randomize-Franka-IK-Rel-v0`` environments
  as manager-based RL envs that implement a three cube stacking task.


0.10.15 (2024-10-30)
~~~~~~~~~~~~~~~~~~~~

Changed
^^^^^^^

* Defined the Gymnasium task entry points with configuration strings instead of class types.
  This avoids unnecessary imports and improves the load types.
* Blacklisted ``mdp`` directories during the recursive module search.


0.10.14 (2024-10-28)
~~~~~~~~~~~~~~~~~~~~

Changed
^^^^^^^

* Changed manager-based vision cartpole environment names from Isaac-Cartpole-RGB-Camera-v0
  and Isaac-Cartpole-Depth-Camera-v0 to Isaac-Cartpole-RGB-v0 and Isaac-Cartpole-Depth-v0

0.10.13 (2024-10-28)
~~~~~~~~~~~~~~~~~~~~

Added
^^^^^

* Added feature extracted observation cartpole examples.


0.10.12 (2024-10-25)
~~~~~~~~~~~~~~~~~~~~

Fixed
^^^^^

* Fixed issues with defining Gymnasium spaces in Direct workflows due to Hydra/OmegaConf limitations with non-primitive types.


0.10.11 (2024-10-22)
~~~~~~~~~~~~~~~~~~~~

Changed
^^^^^^^

* Sets curriculum and commands to None in manager-based environment configurations when not needed.
  Earlier, this was done by making an empty configuration object, which is now unnecessary.


0.10.10 (2024-10-22)
~~~~~~~~~~~~~~~~~~~~

Fixed
^^^^^

* Fixed the wrong selection of body id's in the :meth:`isaaclab_tasks.manager_based.locomotion.velocity.mdp.rewards.feet_slide`
  reward function. This makes sure the right IDs are selected for the bodies.


0.10.9 (2024-10-01)
~~~~~~~~~~~~~~~~~~~

Changed
^^^^^^^

* Changed ``Isaac-Stack-Cube-Franka-IK-Rel-v0`` to align with Robosuite stacking env.


0.10.8 (2024-09-25)
~~~~~~~~~~~~~~~~~~~

Added
^^^^^

* Added ``Isaac-Stack-Cube-Franka-IK-Rel-v0`` environment as a manager-based RL env that implements a three cube stacking task.


0.10.7 (2024-10-02)
~~~~~~~~~~~~~~~~~~~

Changed
^^^^^^^

* Replace deprecated :attr:`num_observations`, :attr:`num_actions` and :attr:`num_states` in single-agent direct tasks
  by :attr:`observation_space`, :attr:`action_space` and :attr:`state_space` respectively.
* Replace deprecated :attr:`num_observations`, :attr:`num_actions` and :attr:`num_states` in multi-agent direct tasks
  by :attr:`observation_spaces`, :attr:`action_spaces` and :attr:`state_space` respectively.


0.10.6 (2024-09-25)
~~~~~~~~~~~~~~~~~~~

Added
^^^^^

* Added ``Isaac-Cartpole-RGB-Camera-v0`` and ``Isaac-Cartpole-Depth-Camera-v0``
  manager based camera cartpole environments.


0.10.5 (2024-09-11)
~~~~~~~~~~~~~~~~~~~

Changed
^^^^^^^

* Updated the skrl RL library integration to the latest release (skrl-v1.3.0)


0.10.4 (2024-09-10)
~~~~~~~~~~~~~~~~~~~

Added
^^^^^

* Added ``Isaac-Repose-Cube-Shadow-Vision-Direct-v0`` environment with heterogeneous proprioception and vision observations.


0.10.3 (2024-09-05)
~~~~~~~~~~~~~~~~~~~

Added
^^^^^

* Added environment config flag ``rerender_on_reset`` to allow updating sensor data after a reset.


0.10.2 (2024-08-23)
~~~~~~~~~~~~~~~~~~~

Added
^^^^^

* Added ``Isaac-Shadow-Hand-Over-Direct-v0`` multi-agent environment


0.10.1 (2024-08-21)
~~~~~~~~~~~~~~~~~~~

Added
^^^^^

* Added ``Isaac-Cart-Double-Pendulum-Direct-v0`` multi-agent environment

Changed
^^^^^^^

* Update skrl wrapper to support multi-agent environments.


0.10.0 (2024-08-14)
~~~~~~~~~~~~~~~~~~~

Added
^^^^^

* Added support for the Hydra configuration system to all the train scripts. As a result, parameters of the environment
  and the agent can be modified using command line arguments, for example ``env.actions.joint_effort.scale=10``.


0.9.0 (2024-08-05)
~~~~~~~~~~~~~~~~~~~

Changed
^^^^^^^

* Replaced the command line input ``--cpu`` with ``--device`` in the train and play scripts. Running on cpu is
  supported by passing ``--device cpu``. Running on a specific gpu is now supported by passing ``--device cuda:<device_id>``,
  where ``<device_id>`` is the id of the GPU to use, for example ``--device cuda:0``.


0.8.2 (2024-08-02)
~~~~~~~~~~~~~~~~~~~

Added
^^^^^

* Added ``Isaac-Repose-Cube-Allegro-Direct-v0`` environment

Changed
^^^^^^^

* Renamed ``Isaac-Shadow-Hand-Direct-v0`` environments to ``Isaac-Repose-Cube-Shadow-Direct-v0``.
* Renamed ``Isaac-Shadow-Hand-OpenAI-FF-Direct-v0`` environments to ``Isaac-Repose-Cube-Shadow-OpenAI-FF-Direct-v0``.
* Renamed ``Isaac-Shadow-Hand-OpenAI-LSTM-Direct-v0`` environments to ``Isaac-Repose-Cube-Shadow-OpenAI-LSTM-Direct-v0``.


0.8.1 (2024-08-02)
~~~~~~~~~~~~~~~~~~

Changed
^^^^^^^

* Renamed the folder names for Unitree robots in the manager-based locomotion tasks. Earlier, there was an inconsistency
  in the folder names as some had ``unitree_`` prefix and some didn't. Now, none of the folders have the prefix.


0.8.0 (2024-07-26)
~~~~~~~~~~~~~~~~~~

Removed
^^^^^^^

* Renamed the action term names inside the manager-based lift-manipulation task. Earlier, they were called
  ``body_joint_pos`` and ``gripper_joint_pos``. Now, they are called ``arm_action`` and ``gripper_action``.


0.7.10 (2024-07-02)
~~~~~~~~~~~~~~~~~~~

Added
^^^^^

* Extended skrl wrapper to support training/evaluation using JAX.


0.7.9 (2024-07-01)
~~~~~~~~~~~~~~~~~~

Fixed
^^^^^

* Fixed the action space check in the Stable-Baselines3 wrapper. Earlier, the wrapper checked
  the action space via :meth:`gymnasium.spaces.Box.is_bounded` method, which returned a bool
  value instead of a string.


0.7.8 (2024-06-26)
~~~~~~~~~~~~~~~~~~

Changed
^^^^^^^

* Updated the skrl RL library integration to the latest release (>= 1.2.0)


0.7.7 (2024-06-14)
~~~~~~~~~~~~~~~~~~

Changed
^^^^^^^

* Updated the tasks to use the renamed attribute :attr:`isaaclab.sim.SimulationCfg.render_interval`.


0.7.6 (2024-06-13)
~~~~~~~~~~~~~~~~~~

Added
^^^^^

* Added option to save images for Cartpole Camera environment.


0.7.5 (2024-05-31)
~~~~~~~~~~~~~~~~~~

Added
^^^^^

* Added exporting of empirical normalization layer to ONNX and JIT when exporting the model using
  :meth:`isaaclab.actuators.ActuatorNetMLP.export` method. Previously, the normalization layer
  was not exported to the ONNX and JIT models. This caused the exported model to not work properly
  when used for inference.


0.7.5 (2024-05-28)
~~~~~~~~~~~~~~~~~~

Added
^^^^^

* Added a new environment ``Isaac-Navigation-Flat-Anymal-C-v0`` to navigate towards a target position on flat terrain.


0.7.4 (2024-05-21)
~~~~~~~~~~~~~~~~~~

Changed
^^^^^^^

* Made default device for RSL RL and SB3 configs to "cuda:0".

0.7.3 (2024-05-21)
~~~~~~~~~~~~~~~~~~

Added
^^^^^

* Introduced ``--max_iterations`` argument to training scripts for specifying number of training iterations.

0.7.2 (2024-05-13)
~~~~~~~~~~~~~~~~~~

Added
^^^^^

* Added Shadow Hand environments: ``Isaac-Shadow-Hand-Direct-v0``, ``Isaac-Shadow-Hand-OpenAI-FF-Direct-v0``,
  and ``Isaac-Shadow-Hand-OpenAI-LSTM-Direct-v0``.


0.7.1 (2024-05-09)
~~~~~~~~~~~~~~~~~~

Added
^^^^^

* Added the skrl agent configurations for the config and direct workflow tasks


0.7.0 (2024-05-07)
~~~~~~~~~~~~~~~~~~

Changed
^^^^^^^

* Renamed all references of ``BaseEnv``, ``RLTaskEnv``, and ``OIGEEnv`` to
  :class:`isaaclab.envs.ManagerBasedEnv`, :class:`isaaclab.envs.ManagerBasedRLEnv`,
  and :class:`isaaclab.envs.DirectRLEnv` respectively.
* Split environments into ``manager_based`` and ``direct`` folders.

Added
^^^^^

* Added direct workflow environments:
  * ``Isaac-Cartpole-Direct-v0``, ``Isaac-Cartpole-Camera-Direct-v0``, ``Isaac-Ant-Direct-v0``, ``Isaac-Humanoid-Direct-v0``.
  * ``Isaac-Velocity-Flat-Anymal-C-Direct-v0``, ``Isaac-Velocity-Rough-Anymal-C-Direct-v0``, ``Isaac-Quadcopter-Direct-v0``.


0.6.1 (2024-04-16)
~~~~~~~~~~~~~~~~~~

Added
^^^^^

* Added a new environment ``Isaac-Repose-Cube-Allegro-v0`` and ``Isaac-Repose-Allegro-Cube-NoVelObs-v0``
  for the Allegro hand to reorient a cube. It is based on the IsaacGymEnvs Allegro hand environment.


0.6.0 (2024-03-10)
~~~~~~~~~~~~~~~~~~

Added
^^^^^

* Added a new environment ``Isaac-Open-Drawer-Franka-v0`` for the Franka arm to open a drawer. It is
  based on the IsaacGymEnvs cabinet environment.

Fixed
^^^^^

* Fixed logging of extra information for RL-Games wrapper. It expected the extra information to be under the
  key ``"episode"``, but Isaac Lab used the key ``"log"``. The wrapper now remaps the key to ``"episode"``.


0.5.7 (2024-02-28)
~~~~~~~~~~~~~~~~~~

Fixed
^^^^^

* Updated the RL wrapper for the skrl library to the latest release (>= 1.1.0)


0.5.6 (2024-02-21)
~~~~~~~~~~~~~~~~~~

Fixed
^^^^^

* Fixed the configuration parsing to support a pre-initialized configuration object.


0.5.5 (2024-02-05)
~~~~~~~~~~~~~~~~~~

Fixed
^^^^^

* Pinned :mod:`torch` version to 2.0.1 in the setup.py to keep parity version of :mod:`torch` supplied by
  Isaac 2023.1.1, and prevent version incompatibility between :mod:`torch` ==2.2 and
  :mod:`typing-extensions` ==3.7.4.3


0.5.4 (2024-02-06)
~~~~~~~~~~~~~~~~~~

Added
^^^^^

* Added a check for the flag :attr:`isaaclab.envs.ManagerBasedRLEnvCfg.is_finite_horizon`
  in the RSL-RL and RL-Games wrappers to handle the finite horizon tasks properly. Earlier,
  the wrappers were always assuming the tasks to be infinite horizon tasks and returning a
  time-out signals when the episode length was reached.


0.5.3 (2023-11-16)
~~~~~~~~~~~~~~~~~~

Fixed
^^^^^

* Added raising of error in the :meth:`isaaclab_tasks.utils.importer.import_all` method to make sure
  all the packages are imported properly. Previously, error was being caught and ignored.


0.5.2 (2023-11-08)
~~~~~~~~~~~~~~~~~~

Fixed
^^^^^

* Fixed the RL wrappers for Stable-Baselines3 and RL-Games. It now works with their most recent versions.
* Fixed the :meth:`get_checkpoint_path` to allow any in-between sub-folders between the run directory and the
  checkpoint directory.


0.5.1 (2023-11-04)
~~~~~~~~~~~~~~~~~~

Fixed
^^^^^

* Fixed the wrappers to different learning frameworks to use the new :class:`isaaclab_tasks.ManagerBasedRLEnv` class.
  The :class:`ManagerBasedRLEnv` class inherits from the :class:`gymnasium.Env` class (Gym 0.29.0).
* Fixed the registration of tasks in the Gym registry based on Gym 0.29.0 API.

Changed
^^^^^^^

* Removed the inheritance of all the RL-framework specific wrappers from the :class:`gymnasium.Wrapper` class.
  This is because the wrappers don't comply with the new Gym 0.29.0 API. The wrappers are now only inherit
  from their respective RL-framework specific base classes.


0.5.0 (2023-10-30)
~~~~~~~~~~~~~~~~~~

Changed
^^^^^^^

* Changed the way agent configs are handled for environments and learning agents. Switched from yaml to configclasses.

Fixed
^^^^^

* Fixed the way package import automation is handled in the :mod:`isaaclab_tasks` module. Earlier it was
  not skipping the blacklisted packages properly.


0.4.3 (2023-09-25)
~~~~~~~~~~~~~~~~~~

Changed
^^^^^^^

* Added future import of ``annotations`` to have a consistent behavior across Python versions.
* Removed the type-hinting from docstrings to simplify maintenance of the documentation. All type-hints are
  now in the code itself.


0.4.2 (2023-08-29)
~~~~~~~~~~~~~~~~~~

Changed
^^^^^^^

* Moved the base environment definition to the :class:`isaaclab.envs.RLEnv` class. The :class:`RLEnv`
  contains RL-specific managers such as the reward, termination, randomization and curriculum managers. These
  are all configured using the :class:`isaaclab.envs.RLEnvConfig` class. The :class:`RLEnv` class
  inherits from the :class:`isaaclab.envs.ManagerBasedEnv` and ``gym.Env`` classes.

Fixed
^^^^^

* Adapted the wrappers to use the new :class:`isaaclab.envs.RLEnv` class.


0.4.1 (2023-08-02)
~~~~~~~~~~~~~~~~~~

Changed
^^^^^^^

* Adapted the base :class:`IsaacEnv` class to use the :class:`SimulationContext` class from the
  :mod:`isaaclab.sim` module. This simplifies setting of simulation parameters.


0.4.0 (2023-07-26)
~~~~~~~~~~~~~~~~~~

Changed
^^^^^^^

* Removed the resetting of environment indices in the step call of the :class:`IsaacEnv` class.
  This must be handled in the :math:`_step_impl`` function by the inherited classes.
* Adapted the wrapper for RSL-RL library its new API.

Fixed
^^^^^

* Added handling of no checkpoint available error in the :meth:`get_checkpoint_path`.
* Fixed the locomotion environment for rough terrain locomotion training.


0.3.2 (2023-07-22)
~~~~~~~~~~~~~~~~~~

Added
^^^^^^^

* Added a UI to the :class:`IsaacEnv` class to enable/disable rendering of the viewport when not running in
  headless mode.

Fixed
^^^^^

* Fixed the the issue with environment returning transition tuples even when the simulation is paused.
* Fixed the shutdown of the simulation when the environment is closed.


0.3.1 (2023-06-23)
~~~~~~~~~~~~~~~~~~

Changed
^^^^^^^

* Changed the argument ``headless`` in :class:`IsaacEnv` class to ``render``, in order to cause less confusion
  about rendering and headless-ness, i.e. that you can render while headless.


0.3.0 (2023-04-14)
~~~~~~~~~~~~~~~~~~

Added
^^^^^

* Added a new flag ``viewport`` to the :class:`IsaacEnv` class to enable/disable rendering of the viewport.
  If the flag is set to ``True``, the viewport is enabled and the environment is rendered in the background.
* Updated the training scripts in the ``scripts/reinforcement_learning`` directory to use the new flag ``viewport``.
  If the CLI argument ``--video`` is passed, videos are recorded in the ``videos/train`` directory using the
  :class:`gym.wrappers.RecordVideo` wrapper.

Changed
^^^^^^^

* The :class:`IsaacEnv` class supports different rendering mode as referenced in OpenAI Gym's ``render`` method.
  These modes are:

  * ``rgb_array``: Renders the environment in the background and returns the rendered image as a numpy array.
  * ``human``: Renders the environment in the background and displays the rendered image in a window.

* Changed the constructor in the classes inheriting from :class:`IsaacEnv` to pass all the keyword arguments to the
  constructor of :class:`IsaacEnv` class.

Fixed
^^^^^

* Clarified the documentation of ``headless`` flag in the :class:`IsaacEnv` class. It refers to whether or not
  to render at every sim step, not whether to render the viewport or not.
* Fixed the unit tests for running random agent on included environments.

0.2.3 (2023-03-06)
~~~~~~~~~~~~~~~~~~

Fixed
^^^^^

* Tuned the observations and rewards for ``Isaac-Lift-Franka-v0`` environment.

0.2.2 (2023-03-04)
~~~~~~~~~~~~~~~~~~

Fixed
^^^^^

* Fixed the issue with rigid object not working in the ``Isaac-Lift-Franka-v0`` environment.

0.2.1 (2023-03-01)
~~~~~~~~~~~~~~~~~~

Added
^^^^^

* Added a flag ``disable_contact_processing`` to the :class:`SimCfg` class to handle
  contact processing effectively when using TensorAPIs for contact reporting.
* Added verbosity flag to :meth:`export_policy_as_onnx` to print model summary.

Fixed
^^^^^

* Clarified the documentation of flags in the :class:`SimCfg` class.
* Added enabling of ``omni.kit.viewport`` and ``isaacsim.replicator`` extensions
  dynamically to maintain order in the startup of extensions.
* Corrected the experiment names in the configuration files for training environments with ``rsl_rl``.

Changed
^^^^^^^

* Changed the default value of ``enable_scene_query_support`` in :class:`SimCfg` class to False.
  The flag is overridden to True inside :class:`IsaacEnv` class when running the simulation in
  non-headless mode.

0.2.0 (2023-01-25)
~~~~~~~~~~~~~~~~~~

Added
^^^^^

* Added environment wrapper and sequential trainer for the skrl RL library
* Added training/evaluation configuration files for the skrl RL library

0.1.2 (2023-01-19)
~~~~~~~~~~~~~~~~~~

Fixed
^^^^^

* Added the flag ``replicate_physics`` to the :class:`SimCfg` class.
* Increased the default value of ``gpu_found_lost_pairs_capacity`` in :class:`PhysxCfg` class

0.1.1 (2023-01-18)
~~~~~~~~~~~~~~~~~~

Fixed
^^^^^

* Fixed a bug in ``Isaac-Velocity-Anymal-C-v0`` where the domain randomization is
  not applicable if cloning the environments with ``replicate_physics=True``.

0.1.0 (2023-01-17)
~~~~~~~~~~~~~~~~~~

Added
^^^^^

* Initial release of the extension.
* Includes the following environments:

  * ``Isaac-Cartpole-v0``: A cartpole environment with a continuous action space.
  * ``Isaac-Ant-v0``: A 3D ant environment with a continuous action space.
  * ``Isaac-Humanoid-v0``: A 3D humanoid environment with a continuous action space.
  * ``Isaac-Reach-Franka-v0``: A end-effector pose tracking task for the Franka arm.
  * ``Isaac-Lift-Franka-v0``: A 3D object lift and reposing task for the Franka arm.
  * ``Isaac-Velocity-Anymal-C-v0``: An SE(2) velocity tracking task for legged robot on flat terrain.<|MERGE_RESOLUTION|>--- conflicted
+++ resolved
@@ -1,15 +1,15 @@
 Changelog
 ---------
 
-<<<<<<< HEAD
-0.10.32 (2025-05-22)
+0.10.35 (2025-05-22)
 ~~~~~~~~~~~~~~~~~~~~
 
 Fixed
 ^^^^^
 
 * Fixed redundant body_names assignment in rough_env_cfg.py for H1 robot.
-=======
+
+
 0.10.34 (2025-06-16)
 ~~~~~~~~~~~~~~~~~~~~
 
@@ -38,7 +38,6 @@
 * Added unit tests for benchmarking environments with configurable settings. Output KPI payloads
   can be pushed to a visualization dashboard to track improvements or regressions.
 
->>>>>>> 9655e620
 
 0.10.31 (2025-04-02)
 ~~~~~~~~~~~~~~~~~~~~
